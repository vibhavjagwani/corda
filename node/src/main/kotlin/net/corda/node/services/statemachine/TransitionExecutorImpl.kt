--- conflicted
+++ resolved
@@ -17,15 +17,10 @@
  */
 class TransitionExecutorImpl(
         val secureRandom: SecureRandom,
-<<<<<<< HEAD
         val database: CordaPersistence,
         private val persistence: StateMachinePersistence) : TransitionExecutor {
-=======
-        val database: CordaPersistence
-) : TransitionExecutor {
     override fun forceRemoveFlow(id: StateMachineRunId) {}
 
->>>>>>> 85fe0e4c
     private companion object {
         val log = contextLogger()
     }
