--- conflicted
+++ resolved
@@ -67,13 +67,8 @@
             // Wait until ports are released
             val portNotBoundChecks = nodes.flatMap {
                 listOf(
-<<<<<<< HEAD
-                        it.internals.configuration.p2pAddress.let { addressMustNotBeBoundFuture(shutdownExecutor, it) },
-                        it.internals.configuration.rpcOptions.address.let { addressMustNotBeBoundFuture(shutdownExecutor, it) }
-=======
                         addressMustNotBeBoundFuture(shutdownExecutor, it.internals.configuration.p2pAddress),
                         addressMustNotBeBoundFuture(shutdownExecutor, it.internals.configuration.rpcOptions.address)
->>>>>>> 02978fc1
                 )
             }
             nodes.clear()
